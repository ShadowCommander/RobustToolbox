--- conflicted
+++ resolved
@@ -431,39 +431,6 @@
             _isAtBottom = _scrollBar.IsAtEnd;
         }
 
-<<<<<<< HEAD
-        protected override void Initialize()
-        {
-            base.Initialize();
-
-            _scrollBar = new VScrollBar {Name = "_v_scroll"};
-            AddChild(_scrollBar);
-            _scrollBar.SetAnchorAndMarginPreset(LayoutPreset.RightWide);
-            _scrollBar.OnValueChanged += _ => _isAtBottom = _scrollBar.IsAtEnd;
-=======
-        protected internal override void MouseDown(GUIMouseButtonEventArgs args)
-        {
-            base.MouseDown(args);
-
-            if (SelectMode == ItemListSelectMode.None || args.Button != Mouse.Button.Left)
-            {
-                return;
-            }
-
-            foreach (var item in _itemList)
-            {
-                if (item.Region == null) continue;
-                if (!item.Region.Value.Contains(args.RelativePosition)) continue;
-                if (item.Selectable && !item.Disabled)
-                    if (item.Selected)
-                        Unselect(item);
-                    else
-                        Select(item, SelectMode == ItemListSelectMode.Single);
-                break;
-            }
->>>>>>> 7f9f5939
-        }
-
         [Pure]
         private int _getScrollSpeed()
         {
